"use client";
import React, { useState, useEffect } from "react";
import { motion, AnimatePresence } from "framer-motion";
import CountUp from "react-countup";
// Recharts components removed - Value Projection chart removed
import {
  Calculator,
  ArrowUpRight,
  Info,
  DollarSign,
  Calendar,
  Percent,
  CheckCircle,
  AlertCircle,
  ArrowDownRight,
  Loader2,
} from "lucide-react";
import { toast } from "sonner";
import { useMockYield } from "@/wallet";
type Opportunity = {
  id: string;
  protocol: string;
  pair: string;
  chain: string;
  apr: number;
  apy: number;
  risk: "Low" | "Medium" | "High";
  tvlUsd: number;
  rewardToken: string;
  lastUpdated: string;
  originalUrl: string;
  summary: string;
};
import { colors } from "@/lib/colors";

interface DepositCalculatorProps {
  data: Opportunity;
  onAmountChange?: (amount: number) => void;
  onDaysChange?: (days: number) => void;
}

type CompoundFrequency =
  | "Daily"
  | "Weekly"
  | "Monthly"
  | "Quarterly"
  | "Annually";

export function DepositCalculator({
  data,
  onAmountChange,
  onDaysChange,
}: DepositCalculatorProps) {
  const [amount, setAmount] = useState(1000);
  const [days, setDays] = useState(90);
  const [compoundFrequency, setCompoundFrequency] =
    useState<CompoundFrequency>("Daily");
  const [isRouterMode, setIsRouterMode] = useState(false);
  const [showSuccess, setShowSuccess] = useState(false);
  const [activeTab, setActiveTab] = useState<'deposit' | 'withdraw'>('deposit');
  const [balance, setBalance] = useState<number>(0);

<<<<<<< HEAD
  // Notify parent of changes
  React.useEffect(() => {
    onAmountChange?.(amount);
  }, [amount, onAmountChange]);

  React.useEffect(() => {
    onDaysChange?.(days);
  }, [days, onDaysChange]);

=======
  const { routeDeposit, routeWithdraw, isLoading: isTxLoading, isWalletReady, walletError } = useMockYield();

  // Check if this is the TestNet Mock-Yield opportunity
  const isTestNetMockYield = data.id === 'testnet-mock-yield-algo' &&
                           data.protocol === 'Mock Yield Protocol';

  // Check wallet status
  const [walletStatus, setWalletStatus] = useState<'checking' | 'ready' | 'error'>('checking');

  useEffect(() => {
    let isMounted = true;

    const checkWalletStatus = async () => {
      if (isWalletReady) {
        if (isMounted) setWalletStatus('ready');
      } else if (walletError) {
        if (isMounted) setWalletStatus('error');
      } else {
        // If wallet is not ready but no error, it means wallet is not connected
        if (isMounted) setWalletStatus('ready');
      }
    };

    checkWalletStatus();

    return () => {
      isMounted = false;
    };
  }, [isWalletReady, walletError]);

  
  // Always use Router mode for TestNet Mock-Yield
  useEffect(() => {
    if (isTestNetMockYield) {
      setIsRouterMode(true);
    }
  }, [isTestNetMockYield]);

  
>>>>>>> a729d6f7
  // Calculate returns
  const calculateReturns = () => {
    const dailyRate = data.apr / 365 / 100;
    const simpleReturn = amount * dailyRate * days;

    // Compound frequency to periods per year
    const periodsPerYear: Record<CompoundFrequency, number> = {
      Daily: 365,
      Weekly: 52,
      Monthly: 12,
      Quarterly: 4,
      Annually: 1,
    };

    const n = periodsPerYear[compoundFrequency];
    const compoundedAmount =
      amount * Math.pow(1 + data.apr / 100 / n, (n * days) / 365);
    const compoundReturn = compoundedAmount - amount;

    return {
      simple: simpleReturn,
      compound: compoundReturn,
      final: compoundedAmount,
      effectiveAPY: (((compoundedAmount / amount - 1) * 365) / days) * 100,
    };
  };

  const returns = calculateReturns();

  const handleDeposit = async () => {
    try {
      const result = await routeDeposit(amount);
      if (result.success) {
        toast.success("Deposit successful!", {
          description: `Deposited ${amount} ALGO to Mock Yield Protocol`,
        });

        // Add to portfolio history (implementation would go here)
        console.log("Adding to portfolio:", {
          id: data.id,
          protocol: data.protocol,
          pair: data.pair,
          apr: data.apr,
          amount,
          days,
          ts: Date.now(),
          chain: data.chain,
        });

        setShowSuccess(true);

        // Only redirect for non-TestNet opportunities
        if (!isTestNetMockYield) {
          setTimeout(() => {
            window.open(data.originalUrl, "_blank");
            toast.success("Redirected to protocol", {
              description: `${data.protocol} opened in a new tab. Position added to your portfolio.`,
            });
            setShowSuccess(false);
          }, 1500);
        } else {
          // For TestNet, just hide success after delay
          setTimeout(() => setShowSuccess(false), 2000);
        }
      } else {
        toast.error("Deposit failed", {
          description: result.error || "Transaction failed",
        });
      }
    } catch (error) {
      toast.error("Deposit failed", {
        description: error instanceof Error ? error.message : "Unknown error",
      });
    }
  };

  const handleWithdraw = async () => {
    try {
      const result = await routeWithdraw(amount);
      if (result.success) {
        toast.success("Withdrawal successful!", {
          description: `Withdrew ${amount} ALGO from Mock Yield Protocol`,
        });

        // Add withdrawal to portfolio history (implementation would go here)
        console.log("Adding withdrawal to portfolio:", {
          id: data.id,
          protocol: data.protocol,
          pair: data.pair,
          apr: data.apr,
          amount: -amount, // Negative amount for withdrawal
          days,
          ts: Date.now(),
          chain: data.chain,
          type: 'withdrawal'
        });

        setShowSuccess(true);
        setTimeout(() => setShowSuccess(false), 1500);
      } else {
        toast.error("Withdrawal failed", {
          description: result.error || "Transaction failed",
        });
      }
    } catch (error) {
      toast.error("Withdrawal failed", {
        description: error instanceof Error ? error.message : "Unknown error",
      });
    }
  };

  return (
    <motion.div
      initial={{ opacity: 0, y: 20 }}
      animate={{ opacity: 1, y: 0 }}
      transition={{ duration: 0.35, delay: 0.15 }}
      className="space-y-4"
    >
      {/* Main Calculator Card */}
      <div className="sticky top-24 rounded-3xl border border-black/5 bg-white p-5 md:p-6 shadow-sm">
        {/* Header */}
        <div className="flex items-center justify-between mb-6">
          <div className="flex items-center gap-2">
            <Calculator className="text-zinc-400" size={20} />
            <h4 className="font-display text-lg text-zinc-900">
              {isTestNetMockYield ? "TestNet Operations" : "Deposit Calculator"}
            </h4>
            {isTestNetMockYield && (
              <span className="px-2 py-1 text-xs font-medium bg-blue-100 text-blue-700 rounded-full">
                TestNet Demo
              </span>
            )}
          </div>

          {/* Mode Switcher - Only show for non-TestNet opportunities */}
          {!isTestNetMockYield && (
            <div className="inline-flex rounded-lg bg-zinc-100 p-0.5">
              <button
                onClick={() => setIsRouterMode(false)}
                className={`px-3 py-1 text-xs font-medium rounded-md transition-all ${
                  !isRouterMode
                    ? "bg-white text-zinc-900 shadow-sm"
                    : "text-zinc-600"
                }`}
              >
                Protocol
              </button>
              <button
                onClick={() => setIsRouterMode(true)}
                className={`px-3 py-1 text-xs font-medium rounded-md transition-all ${
                  isRouterMode
                    ? "bg-white text-zinc-900 shadow-sm"
                    : "text-zinc-600"
                }`}
              >
                Router
              </button>
            </div>
          )}
        </div>

        <div className="space-y-4">
          {/* Wallet Status for Demo */}
          {isTestNetMockYield && (
            <div className={`rounded-lg border p-3 ${
              walletStatus === 'ready'
                ? 'bg-green-50 border-green-200'
                : walletStatus === 'error'
                ? 'bg-red-50 border-red-200'
                : 'bg-yellow-50 border-yellow-200'
            }`}>
              <div className="flex items-center gap-2">
                <div className={`w-2 h-2 rounded-full ${
                  walletStatus === 'ready'
                    ? 'bg-green-500'
                    : walletStatus === 'error'
                    ? 'bg-red-500'
                    : 'bg-yellow-500'
                }`}></div>
                <span className={`text-sm font-medium ${
                  walletStatus === 'ready'
                    ? 'text-green-800'
                    : walletStatus === 'error'
                    ? 'text-red-800'
                    : 'text-yellow-800'
                }`}>
                  {walletStatus === 'ready'
                    ? 'Wallet System Ready'
                    : walletStatus === 'error'
                    ? 'Wallet System Error'
                    : 'Checking Wallet System...'
                  }
                </span>
              </div>
              <div className="mt-2 text-xs text-yellow-700">
                Please make sure your TestNet wallet is connected using the wallet button in the top-right corner before making deposits or withdrawals.
                {walletError && (
                  <div className="mt-1 text-red-600">
                    Error: {walletError}
                  </div>
                )}
              </div>
            </div>
          )}

          {/* Amount Input */}
          <div>
            <label className="flex items-center justify-between mb-2">
              <span className="text-xs font-medium text-zinc-600 flex items-center gap-1">
                <DollarSign size={12} />
                Amount ({isTestNetMockYield ? "ALGO" : "USD"})
              </span>
              <span className="text-xs text-zinc-500">
                {isTestNetMockYield ? "ALGO amount" : "Principal investment"}
              </span>
            </label>
            <div className="relative">
              <input
                type="number"
                value={amount}
                onChange={(e) => setAmount(Number(e.target.value) || 0)}
                className="w-full rounded-xl bg-zinc-50 px-4 py-3 text-lg font-semibold tabular-nums ring-1 ring-zinc-200 focus:outline-none focus:ring-2 focus:ring-zinc-400 transition-all"
                placeholder={isTestNetMockYield ? "0.1" : "1000"}
                min={0}
                max={isTestNetMockYield ? balance : 1000000}
                step={isTestNetMockYield ? 0.01 : 1}
              />
              <div className="absolute right-3 top-1/2 -translate-y-1/2">
                <span className="text-xs text-zinc-500">
                  {isTestNetMockYield ? "ALGO" : "USD"}
                </span>
              </div>
            </div>

            {/* Quick Amount Buttons */}
            <div className="mt-2 flex gap-2">
              {(isTestNetMockYield ? [0.1, 0.5, 1, 5] : [100, 500, 1000, 5000]).map((val) => (
                <button
                  key={val}
                  onClick={() => setAmount(val)}
                  className="flex-1 rounded-lg bg-zinc-100 px-2 py-1 text-xs font-medium text-zinc-600 hover:bg-zinc-200 transition-colors"
                >
                  {isTestNetMockYield ? `${val} ALGO` : `$${val.toLocaleString()}`}
                </button>
              ))}
            </div>
          </div>

<<<<<<< HEAD
          {/* Duration Slider */}
          <div>
            <label className="flex items-center justify-between mb-2">
              <span className="text-xs font-medium text-zinc-600 flex items-center gap-1">
                <Calendar size={12} />
                Duration
              </span>
              <span className="text-xs font-semibold text-zinc-900 tabular-nums">
                {days} days
              </span>
            </label>
            <input
              type="range"
              value={days}
              onChange={(e) => setDays(Number(e.target.value))}
              className="w-full [&::-webkit-slider-thumb]:appearance-none [&::-webkit-slider-thumb]:h-4 [&::-webkit-slider-thumb]:w-4 [&::-webkit-slider-thumb]:rounded-full [&::-webkit-slider-thumb]:border-2 [&::-webkit-slider-thumb]:border-white [&::-webkit-slider-thumb]:shadow-lg [&::-webkit-slider-thumb]:bg-white"
              min={1}
              max={365}
              step={1}
              style={{
                background: `linear-gradient(to right, #F6F4EF 0%, #F6F4EF ${(days / 365) * 100}%, ${colors.purple[600]} ${(days / 365) * 100}%, ${colors.purple[600]} 100%)`,
                height: "6px",
                borderRadius: "3px",
                outline: "none",
                WebkitAppearance: "none",
              }}
            />
            <div className="mt-2 flex justify-between text-xs text-zinc-500">
              <span>1d</span>
              <span>90d</span>
              <span>180d</span>
              <span>365d</span>
            </div>
          </div>

          {/* Compound Frequency */}
          <div>
            <label className="flex items-center justify-between mb-2">
              <span className="text-xs font-medium text-zinc-600 flex items-center gap-1">
                <Percent size={12} />
                Compound Frequency
              </span>
            </label>
            <div className="grid grid-cols-3 gap-2">
              {(
                ["Daily", "Weekly", "Monthly", "Quarterly", "Annually"] as const
              ).map((freq) => (
                <button
                  key={freq}
                  onClick={() => setCompoundFrequency(freq)}
                  className={`rounded-lg px-3 py-2 text-xs font-medium transition-all ${
                    compoundFrequency === freq
                      ? "bg-[var(--brand-purple)] text-white"
                      : "bg-zinc-100 text-zinc-600 hover:bg-zinc-200"
                  }`}
                >
                  {freq}
                </button>
              ))}
            </div>
          </div>

          {/* Returns Summary */}
          <div className="rounded-xl bg-gradient-to-br from-zinc-50 to-zinc-100 p-4 ring-1 ring-zinc-200">
            <div className="space-y-3">
              <div className="flex items-center justify-between">
                <span className="text-xs text-zinc-600">Simple Return</span>
                <span className="font-semibold text-zinc-900 tabular-nums">
                  <CountUp
                    start={0}
                    end={returns.simple}
                    duration={0.8}
                    decimals={2}
                    prefix="$"
                    preserveValue
                  />
=======
          {/* Duration Slider - Only for non-TestNet */}
          {!isTestNetMockYield && (
            <div>
              <label className="flex items-center justify-between mb-2">
                <span className="text-xs font-medium text-zinc-600 flex items-center gap-1">
                  <Calendar size={12} />
                  Duration
>>>>>>> a729d6f7
                </span>
                <span className="text-xs font-semibold text-zinc-900 tabular-nums">
                  {days} days
                </span>
              </label>
              <input
                type="range"
                value={days}
                onChange={(e) => setDays(Number(e.target.value))}
                className="w-full [&::-webkit-slider-thumb]:appearance-none [&::-webkit-slider-thumb]:h-4 [&::-webkit-slider-thumb]:w-4 [&::-webkit-slider-thumb]:rounded-full [&::-webkit-slider-thumb]:border-2 [&::-webkit-slider-thumb]:border-white [&::-webkit-slider-thumb]:shadow-lg [&::-webkit-slider-thumb]:bg-white"
                min={1}
                max={365}
                step={1}
                style={{
                  background: `linear-gradient(to right, #F6F4EF 0%, #F6F4EF ${(days / 365) * 100}%, ${colors.purple[600]} ${(days / 365) * 100}%, ${colors.purple[600]} 100%)`,
                  height: '6px',
                  borderRadius: '3px',
                  outline: 'none',
                  WebkitAppearance: 'none',
                }}
              />
              <div className="mt-2 flex justify-between text-xs text-zinc-500">
                <span>1d</span>
                <span>90d</span>
                <span>180d</span>
                <span>365d</span>
              </div>
            </div>
          )}

          {/* Compound Frequency - Only for non-TestNet */}
          {!isTestNetMockYield && (
            <div>
              <label className="flex items-center justify-between mb-2">
                <span className="text-xs font-medium text-zinc-600 flex items-center gap-1">
                  <Percent size={12} />
                  Compound Frequency
                </span>
              </label>
              <div className="grid grid-cols-3 gap-2">
                {(
                  ["Daily", "Weekly", "Monthly", "Quarterly", "Annually"] as const
                ).map((freq) => (
                  <button
                    key={freq}
                    onClick={() => setCompoundFrequency(freq)}
                    className={`rounded-lg px-3 py-2 text-xs font-medium transition-all ${
                      compoundFrequency === freq
                        ? "bg-[var(--brand-purple)] text-white"
                        : "bg-zinc-100 text-zinc-600 hover:bg-zinc-200"
                    }`}
                  >
                    {freq}
                  </button>
                ))}
              </div>
            </div>
          )}

          {/* Returns Summary - Only for non-TestNet */}
          {!isTestNetMockYield && (
            <div className="rounded-xl bg-gradient-to-br from-zinc-50 to-zinc-100 p-4 ring-1 ring-zinc-200">
              <div className="space-y-3">
                <div className="flex items-center justify-between">
                  <span className="text-xs text-zinc-600">Simple Return</span>
                  <span className="font-semibold text-zinc-900 tabular-nums">
                    <CountUp
                      start={0}
                      end={returns.simple}
                      duration={0.8}
                      decimals={2}
                      prefix="$"
                      preserveValue
                    />
                  </span>
                </div>

                <div className="flex items-center justify-between">
                  <span className="text-xs text-zinc-600 flex items-center gap-1">
                    Compound Return
                    <Info size={10} className="text-zinc-400" />
                  </span>
                  <span className="font-semibold text-emerald-600 tabular-nums">
                    <CountUp
                      start={0}
                      end={returns.compound}
                      duration={0.8}
                      decimals={2}
                      prefix="+$"
                      preserveValue
                    />
                  </span>
                </div>

                <div className="h-px bg-zinc-200" />

                <div className="flex items-center justify-between">
                  <span className="text-xs font-medium text-zinc-700">
                    Final Amount
                  </span>
                  <span className="text-lg font-bold text-zinc-900 tabular-nums">
                    <CountUp
                      start={amount}
                      end={returns.final}
                      duration={0.8}
                      decimals={2}
                      prefix="$"
                      separator=","
                      preserveValue
                    />
                  </span>
                </div>

                <div className="flex items-center justify-between">
                  <span className="text-xs text-zinc-600">Effective APY</span>
                  <span className="text-sm font-semibold text-zinc-900 tabular-nums">
                    {returns.effectiveAPY.toFixed(2)}%
                  </span>
                </div>
              </div>
            </div>
          )}

          {/* Deposit/Withdrawal Tabs - Only for TestNet */}
          {isTestNetMockYield && (
            <div className="inline-flex rounded-lg bg-zinc-100 p-0.5 w-full">
              <button
                onClick={() => setActiveTab('deposit')}
                className={`flex-1 px-3 py-2 text-xs font-medium rounded-md transition-all ${
                  activeTab === 'deposit'
                    ? "bg-white text-zinc-900 shadow-sm"
                    : "text-zinc-600"
                }`}
              >
                Deposit
              </button>
              <button
                onClick={() => setActiveTab('withdraw')}
                className={`flex-1 px-3 py-2 text-xs font-medium rounded-md transition-all ${
                  activeTab === 'withdraw'
                    ? "bg-white text-zinc-900 shadow-sm"
                    : "text-zinc-600"
                }`}
              >
                Withdraw
              </button>
            </div>
          )}

          {/* Action Button */}
          <AnimatePresence mode="wait">
            {showSuccess ? (
              <motion.div
                initial={{ opacity: 0, scale: 0.9 }}
                animate={{ opacity: 1, scale: 1 }}
                exit={{ opacity: 0, scale: 0.9 }}
                className="flex items-center justify-center gap-2 rounded-xl bg-emerald-50 px-4 py-3 text-emerald-700"
              >
                <CheckCircle size={16} />
                <span className="text-sm font-medium">
                  Redirecting to {data.protocol}...
                </span>
              </motion.div>
            ) : (
              <motion.button
                whileHover={{ scale: 1.01 }}
                whileTap={{ scale: 0.99 }}
                onClick={() => {
                  if (activeTab === 'deposit') {
                    handleDeposit();
                  } else {
                    handleWithdraw();
                  }
                }}
                disabled={isTxLoading || walletStatus !== 'ready'}
                className={`w-full inline-flex items-center justify-center gap-2 rounded-xl px-4 py-3 text-sm font-medium transition-all ${
                  isTxLoading
                    ? "bg-zinc-100 text-zinc-400 cursor-not-allowed"
                    : "bg-[var(--brand-purple)] text-white hover:bg-[var(--brand-purple-700)] shadow-sm"
                }`}
              >
                {isTxLoading ? (
                  <>
                    <Loader2 size={16} className="animate-spin" />
                    Processing...
                  </>
                ) : isTestNetMockYield ? (
                  <>
                    {activeTab === 'deposit' ? (
                      <>
                        Deposit {amount} ALGO
                        <ArrowDownRight size={16} />
                      </>
                    ) : (
                      <>
                        Withdraw {amount} ALGO
                        <ArrowUpRight size={16} />
                      </>
                    )}
                  </>
                ) : isRouterMode ? (
                  <>
                    <AlertCircle size={16} />
                    Router Mode
                  </>
                ) : (
                  <>
                    Go to {data.protocol}
                    <ArrowUpRight size={16} />
                  </>
                )}
              </motion.button>
            )}
          </AnimatePresence>

          {/* Info Text */}
          <p className="text-xs text-zinc-500 text-center">
            {isTestNetMockYield
              ? `Demo Mode - ${activeTab === 'deposit' ? 'Deposit' : 'Withdraw'} ALGO to TestNet Mock Yield Protocol`
              : isRouterMode
              ? "One-click routing will handle the deposit for you"
              : `You'll be redirected to ${data.protocol}. Non-custodial.`}
          </p>
        </div>
      </div>
    </motion.div>
  );
}<|MERGE_RESOLUTION|>--- conflicted
+++ resolved
@@ -57,10 +57,9 @@
     useState<CompoundFrequency>("Daily");
   const [isRouterMode, setIsRouterMode] = useState(false);
   const [showSuccess, setShowSuccess] = useState(false);
-  const [activeTab, setActiveTab] = useState<'deposit' | 'withdraw'>('deposit');
+  const [activeTab, setActiveTab] = useState<"deposit" | "withdraw">("deposit");
   const [balance, setBalance] = useState<number>(0);
 
-<<<<<<< HEAD
   // Notify parent of changes
   React.useEffect(() => {
     onAmountChange?.(amount);
@@ -70,27 +69,35 @@
     onDaysChange?.(days);
   }, [days, onDaysChange]);
 
-=======
-  const { routeDeposit, routeWithdraw, isLoading: isTxLoading, isWalletReady, walletError } = useMockYield();
+  const {
+    routeDeposit,
+    routeWithdraw,
+    isLoading: isTxLoading,
+    isWalletReady,
+    walletError,
+  } = useMockYield();
 
   // Check if this is the TestNet Mock-Yield opportunity
-  const isTestNetMockYield = data.id === 'testnet-mock-yield-algo' &&
-                           data.protocol === 'Mock Yield Protocol';
+  const isTestNetMockYield =
+    data.id === "testnet-mock-yield-algo" &&
+    data.protocol === "Mock Yield Protocol";
 
   // Check wallet status
-  const [walletStatus, setWalletStatus] = useState<'checking' | 'ready' | 'error'>('checking');
+  const [walletStatus, setWalletStatus] = useState<
+    "checking" | "ready" | "error"
+  >("checking");
 
   useEffect(() => {
     let isMounted = true;
 
     const checkWalletStatus = async () => {
       if (isWalletReady) {
-        if (isMounted) setWalletStatus('ready');
+        if (isMounted) setWalletStatus("ready");
       } else if (walletError) {
-        if (isMounted) setWalletStatus('error');
+        if (isMounted) setWalletStatus("error");
       } else {
         // If wallet is not ready but no error, it means wallet is not connected
-        if (isMounted) setWalletStatus('ready');
+        if (isMounted) setWalletStatus("ready");
       }
     };
 
@@ -101,7 +108,6 @@
     };
   }, [isWalletReady, walletError]);
 
-  
   // Always use Router mode for TestNet Mock-Yield
   useEffect(() => {
     if (isTestNetMockYield) {
@@ -109,8 +115,6 @@
     }
   }, [isTestNetMockYield]);
 
-  
->>>>>>> a729d6f7
   // Calculate returns
   const calculateReturns = () => {
     const dailyRate = data.apr / 365 / 100;
@@ -205,7 +209,7 @@
           days,
           ts: Date.now(),
           chain: data.chain,
-          type: 'withdrawal'
+          type: "withdrawal",
         });
 
         setShowSuccess(true);
@@ -275,42 +279,47 @@
         <div className="space-y-4">
           {/* Wallet Status for Demo */}
           {isTestNetMockYield && (
-            <div className={`rounded-lg border p-3 ${
-              walletStatus === 'ready'
-                ? 'bg-green-50 border-green-200'
-                : walletStatus === 'error'
-                ? 'bg-red-50 border-red-200'
-                : 'bg-yellow-50 border-yellow-200'
-            }`}>
+            <div
+              className={`rounded-lg border p-3 ${
+                walletStatus === "ready"
+                  ? "bg-green-50 border-green-200"
+                  : walletStatus === "error"
+                    ? "bg-red-50 border-red-200"
+                    : "bg-yellow-50 border-yellow-200"
+              }`}
+            >
               <div className="flex items-center gap-2">
-                <div className={`w-2 h-2 rounded-full ${
-                  walletStatus === 'ready'
-                    ? 'bg-green-500'
-                    : walletStatus === 'error'
-                    ? 'bg-red-500'
-                    : 'bg-yellow-500'
-                }`}></div>
-                <span className={`text-sm font-medium ${
-                  walletStatus === 'ready'
-                    ? 'text-green-800'
-                    : walletStatus === 'error'
-                    ? 'text-red-800'
-                    : 'text-yellow-800'
-                }`}>
-                  {walletStatus === 'ready'
-                    ? 'Wallet System Ready'
-                    : walletStatus === 'error'
-                    ? 'Wallet System Error'
-                    : 'Checking Wallet System...'
-                  }
+                <div
+                  className={`w-2 h-2 rounded-full ${
+                    walletStatus === "ready"
+                      ? "bg-green-500"
+                      : walletStatus === "error"
+                        ? "bg-red-500"
+                        : "bg-yellow-500"
+                  }`}
+                ></div>
+                <span
+                  className={`text-sm font-medium ${
+                    walletStatus === "ready"
+                      ? "text-green-800"
+                      : walletStatus === "error"
+                        ? "text-red-800"
+                        : "text-yellow-800"
+                  }`}
+                >
+                  {walletStatus === "ready"
+                    ? "Wallet System Ready"
+                    : walletStatus === "error"
+                      ? "Wallet System Error"
+                      : "Checking Wallet System..."}
                 </span>
               </div>
               <div className="mt-2 text-xs text-yellow-700">
-                Please make sure your TestNet wallet is connected using the wallet button in the top-right corner before making deposits or withdrawals.
+                Please make sure your TestNet wallet is connected using the
+                wallet button in the top-right corner before making deposits or
+                withdrawals.
                 {walletError && (
-                  <div className="mt-1 text-red-600">
-                    Error: {walletError}
-                  </div>
+                  <div className="mt-1 text-red-600">Error: {walletError}</div>
                 )}
               </div>
             </div>
@@ -347,96 +356,23 @@
 
             {/* Quick Amount Buttons */}
             <div className="mt-2 flex gap-2">
-              {(isTestNetMockYield ? [0.1, 0.5, 1, 5] : [100, 500, 1000, 5000]).map((val) => (
+              {(isTestNetMockYield
+                ? [0.1, 0.5, 1, 5]
+                : [100, 500, 1000, 5000]
+              ).map((val) => (
                 <button
                   key={val}
                   onClick={() => setAmount(val)}
                   className="flex-1 rounded-lg bg-zinc-100 px-2 py-1 text-xs font-medium text-zinc-600 hover:bg-zinc-200 transition-colors"
                 >
-                  {isTestNetMockYield ? `${val} ALGO` : `$${val.toLocaleString()}`}
+                  {isTestNetMockYield
+                    ? `${val} ALGO`
+                    : `$${val.toLocaleString()}`}
                 </button>
               ))}
             </div>
           </div>
 
-<<<<<<< HEAD
-          {/* Duration Slider */}
-          <div>
-            <label className="flex items-center justify-between mb-2">
-              <span className="text-xs font-medium text-zinc-600 flex items-center gap-1">
-                <Calendar size={12} />
-                Duration
-              </span>
-              <span className="text-xs font-semibold text-zinc-900 tabular-nums">
-                {days} days
-              </span>
-            </label>
-            <input
-              type="range"
-              value={days}
-              onChange={(e) => setDays(Number(e.target.value))}
-              className="w-full [&::-webkit-slider-thumb]:appearance-none [&::-webkit-slider-thumb]:h-4 [&::-webkit-slider-thumb]:w-4 [&::-webkit-slider-thumb]:rounded-full [&::-webkit-slider-thumb]:border-2 [&::-webkit-slider-thumb]:border-white [&::-webkit-slider-thumb]:shadow-lg [&::-webkit-slider-thumb]:bg-white"
-              min={1}
-              max={365}
-              step={1}
-              style={{
-                background: `linear-gradient(to right, #F6F4EF 0%, #F6F4EF ${(days / 365) * 100}%, ${colors.purple[600]} ${(days / 365) * 100}%, ${colors.purple[600]} 100%)`,
-                height: "6px",
-                borderRadius: "3px",
-                outline: "none",
-                WebkitAppearance: "none",
-              }}
-            />
-            <div className="mt-2 flex justify-between text-xs text-zinc-500">
-              <span>1d</span>
-              <span>90d</span>
-              <span>180d</span>
-              <span>365d</span>
-            </div>
-          </div>
-
-          {/* Compound Frequency */}
-          <div>
-            <label className="flex items-center justify-between mb-2">
-              <span className="text-xs font-medium text-zinc-600 flex items-center gap-1">
-                <Percent size={12} />
-                Compound Frequency
-              </span>
-            </label>
-            <div className="grid grid-cols-3 gap-2">
-              {(
-                ["Daily", "Weekly", "Monthly", "Quarterly", "Annually"] as const
-              ).map((freq) => (
-                <button
-                  key={freq}
-                  onClick={() => setCompoundFrequency(freq)}
-                  className={`rounded-lg px-3 py-2 text-xs font-medium transition-all ${
-                    compoundFrequency === freq
-                      ? "bg-[var(--brand-purple)] text-white"
-                      : "bg-zinc-100 text-zinc-600 hover:bg-zinc-200"
-                  }`}
-                >
-                  {freq}
-                </button>
-              ))}
-            </div>
-          </div>
-
-          {/* Returns Summary */}
-          <div className="rounded-xl bg-gradient-to-br from-zinc-50 to-zinc-100 p-4 ring-1 ring-zinc-200">
-            <div className="space-y-3">
-              <div className="flex items-center justify-between">
-                <span className="text-xs text-zinc-600">Simple Return</span>
-                <span className="font-semibold text-zinc-900 tabular-nums">
-                  <CountUp
-                    start={0}
-                    end={returns.simple}
-                    duration={0.8}
-                    decimals={2}
-                    prefix="$"
-                    preserveValue
-                  />
-=======
           {/* Duration Slider - Only for non-TestNet */}
           {!isTestNetMockYield && (
             <div>
@@ -444,7 +380,6 @@
                 <span className="text-xs font-medium text-zinc-600 flex items-center gap-1">
                   <Calendar size={12} />
                   Duration
->>>>>>> a729d6f7
                 </span>
                 <span className="text-xs font-semibold text-zinc-900 tabular-nums">
                   {days} days
@@ -460,10 +395,10 @@
                 step={1}
                 style={{
                   background: `linear-gradient(to right, #F6F4EF 0%, #F6F4EF ${(days / 365) * 100}%, ${colors.purple[600]} ${(days / 365) * 100}%, ${colors.purple[600]} 100%)`,
-                  height: '6px',
-                  borderRadius: '3px',
-                  outline: 'none',
-                  WebkitAppearance: 'none',
+                  height: "6px",
+                  borderRadius: "3px",
+                  outline: "none",
+                  WebkitAppearance: "none",
                 }}
               />
               <div className="mt-2 flex justify-between text-xs text-zinc-500">
@@ -486,7 +421,13 @@
               </label>
               <div className="grid grid-cols-3 gap-2">
                 {(
-                  ["Daily", "Weekly", "Monthly", "Quarterly", "Annually"] as const
+                  [
+                    "Daily",
+                    "Weekly",
+                    "Monthly",
+                    "Quarterly",
+                    "Annually",
+                  ] as const
                 ).map((freq) => (
                   <button
                     key={freq}
@@ -572,9 +513,9 @@
           {isTestNetMockYield && (
             <div className="inline-flex rounded-lg bg-zinc-100 p-0.5 w-full">
               <button
-                onClick={() => setActiveTab('deposit')}
+                onClick={() => setActiveTab("deposit")}
                 className={`flex-1 px-3 py-2 text-xs font-medium rounded-md transition-all ${
-                  activeTab === 'deposit'
+                  activeTab === "deposit"
                     ? "bg-white text-zinc-900 shadow-sm"
                     : "text-zinc-600"
                 }`}
@@ -582,9 +523,9 @@
                 Deposit
               </button>
               <button
-                onClick={() => setActiveTab('withdraw')}
+                onClick={() => setActiveTab("withdraw")}
                 className={`flex-1 px-3 py-2 text-xs font-medium rounded-md transition-all ${
-                  activeTab === 'withdraw'
+                  activeTab === "withdraw"
                     ? "bg-white text-zinc-900 shadow-sm"
                     : "text-zinc-600"
                 }`}
@@ -613,13 +554,13 @@
                 whileHover={{ scale: 1.01 }}
                 whileTap={{ scale: 0.99 }}
                 onClick={() => {
-                  if (activeTab === 'deposit') {
+                  if (activeTab === "deposit") {
                     handleDeposit();
                   } else {
                     handleWithdraw();
                   }
                 }}
-                disabled={isTxLoading || walletStatus !== 'ready'}
+                disabled={isTxLoading || walletStatus !== "ready"}
                 className={`w-full inline-flex items-center justify-center gap-2 rounded-xl px-4 py-3 text-sm font-medium transition-all ${
                   isTxLoading
                     ? "bg-zinc-100 text-zinc-400 cursor-not-allowed"
@@ -633,7 +574,7 @@
                   </>
                 ) : isTestNetMockYield ? (
                   <>
-                    {activeTab === 'deposit' ? (
+                    {activeTab === "deposit" ? (
                       <>
                         Deposit {amount} ALGO
                         <ArrowDownRight size={16} />
@@ -663,10 +604,10 @@
           {/* Info Text */}
           <p className="text-xs text-zinc-500 text-center">
             {isTestNetMockYield
-              ? `Demo Mode - ${activeTab === 'deposit' ? 'Deposit' : 'Withdraw'} ALGO to TestNet Mock Yield Protocol`
+              ? `Demo Mode - ${activeTab === "deposit" ? "Deposit" : "Withdraw"} ALGO to TestNet Mock Yield Protocol`
               : isRouterMode
-              ? "One-click routing will handle the deposit for you"
-              : `You'll be redirected to ${data.protocol}. Non-custodial.`}
+                ? "One-click routing will handle the deposit for you"
+                : `You'll be redirected to ${data.protocol}. Non-custodial.`}
           </p>
         </div>
       </div>
